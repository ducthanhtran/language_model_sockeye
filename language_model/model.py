--- conflicted
+++ resolved
@@ -18,14 +18,9 @@
                  max_seq_len: int,
                  vocab_size: int,
                  num_embed: int,
-<<<<<<< HEAD
                  rnn_config: RNNConfig,
-                 embed_config: EmbeddingConfig) -> None:
-=======
-                 rnn_config: RNNConfig
                  config_embed: EmbeddingConfig,
                  config_loss: LossConfig) -> None:
->>>>>>> de6ed2a0
         super().__init__()
         self.max_seq_len = max_seq_len
         self.vocab_size = vocab_size
